--- conflicted
+++ resolved
@@ -113,8 +113,7 @@
         job_uuid: &Uuid,
         execution_plan: Arc<dyn ExecutionPlan>,
     ) -> Result<Vec<Arc<QueryStageExec>>> {
-        let (new_plan, mut stages) =
-            self.plan_query_stages_internal(job_uuid, execution_plan)?;
+        let (new_plan, mut stages) = self.plan_query_stages_internal(job_uuid, execution_plan)?;
         stages.push(create_query_stage(
             job_uuid,
             self.next_stage_id(),
@@ -140,34 +139,18 @@
         let mut children = vec![];
         for child in execution_plan.children() {
             let (new_child, mut child_stages) =
-                self.plan_query_stages_internal(&job_uuid, child)?;
-            match child_stages.as_slice() {
-                [] => children.push(new_child),
-                stages => children.push(Arc::new(UnresolvedShuffleExec::new(
-                    stages.iter().map(|q| q.stage_id).collect(),
-                    new_child.schema().clone(),
-                    new_child.output_partitioning().partition_count(),
-                ))),
-            }
+                self.plan_query_stages_internal(&job_uuid, child.clone())?;
+            children.push(new_child);
             stages.append(&mut child_stages);
         }
 
         if let Some(adapter) = execution_plan.as_any().downcast_ref::<DFTableAdapter>() {
             let ctx = ExecutionContext::new();
-<<<<<<< HEAD
             Ok((ctx.create_physical_plan(&adapter.logical_plan)?, stages))
-        } else if execution_plan.as_any().is::<MergeExec>() {
-            Ok((children[0].clone(), stages))
-=======
-            Ok(ctx.create_physical_plan(&adapter.logical_plan)?)
         } else if let Some(merge) = execution_plan.as_any().downcast_ref::<MergeExec>() {
-            let query_stage = Arc::new(QueryStageExec::try_new(
-                *job_uuid,
-                self.next_stage_id(),
-                merge.children()[0].clone(),
-            )?);
-            Ok(merge.with_new_children(vec![query_stage])?)
->>>>>>> 7f8220d7
+            let query_stage =
+                create_query_stage(job_uuid, self.next_stage_id(), merge.children()[0].clone())?;
+            Ok((merge.with_new_children(vec![query_stage])?, stages))
         } else if let Some(agg) = execution_plan.as_any().downcast_ref::<HashAggregateExec>() {
             //TODO should insert query stages in more generic way based on partitioning metadata
             // and not specifically for this operator
@@ -360,13 +343,13 @@
 
 #[cfg(test)]
 mod test {
-    use crate::error::BallistaError;
-    use crate::executor::query_stage::QueryStageExec;
+    use crate::scheduler::execution_plans::QueryStageExec;
     use crate::scheduler::planner::{pretty_print, DistributedPlanner};
     use crate::serde::protobuf;
     use crate::serde::scheduler::ExecutorMeta;
     use crate::test_utils;
     use crate::test_utils::{datafusion_test_context, TPCH_TABLES};
+    use crate::{error::BallistaError, scheduler::execution_plans::UnresolvedShuffleExec};
     use arrow::datatypes::DataType;
     use datafusion::execution::context::ExecutionContext;
     use datafusion::physical_plan::csv::CsvReadOptions;
@@ -407,33 +390,34 @@
             port: 0,
         }])?;
         let job_uuid = Uuid::new_v4();
-        let distributed_plan = planner.prepare_query_stages(&job_uuid, plan)?;
+        let stages = planner.plan_query_stages(&job_uuid, plan)?;
 
         /* EXPECTED
-
-        "SortExec { input: ProjectionExec { expr: [(Column { name: \"l"
-          "ProjectionExec { expr: [(Column { name: \"l_returnflag\" }, \"l"
-            "HashAggregateExec { mode: Final, group_expr: [(Column { name"
-              "QueryStageExec { job_uuid: 1ccbedba-0aed-4a6f-90cd-1bbb9e972"
-                "HashAggregateExec { mode: Partial, group_expr: [(Column { na"
-                  "CoalesceBatchesExec { input: FilterExec { predicate: BinaryE"
-                    "FilterExec { predicate: BinaryExpr { left: Column { name: \"l"
-                      "CsvExec { path: \"testdata/lineitem.tbl\", filenames: [\"testda"
-                 */
-
-        let sort = downcast_exec!(distributed_plan, SortExec);
+        "QueryStageExec  { job_uuid: 1ccbedba-0aed-4a6f-90cd-1bbb9e972"
+          "SortExec { input: ProjectionExec { expr: [(Column { name: \"l"
+            "ProjectionExec { expr: [(Column { name: \"l_returnflag\" }, \"l"
+              "HashAggregateExec { mode: Final, group_expr: [(Column { name"
+                "UnresolvedShuffleExec { query_stage_ids: Vec(1)"
+        "QueryStageExec { job_uuid: 1ccbedba-0aed-4a6f-90cd-1bbb9e972"
+          "HashAggregateExec { mode: Partial, group_expr: [(Column { na"
+            "CsvExec { path: \"testdata/lineitem.tbl\", filenames: [\"testda"
+        */
+        
+        let sort = stages[1].children()[0].clone();
+        let sort = downcast_exec!(sort, SortExec);
 
         let projection = sort.children()[0].clone();
+        println!("{:?}", projection);
         let projection = downcast_exec!(projection, ProjectionExec);
 
         let final_hash = projection.children()[0].clone();
         let final_hash = downcast_exec!(final_hash, HashAggregateExec);
 
-        let query_stage = final_hash.children()[0].clone();
-        let query_stage = downcast_exec!(query_stage, QueryStageExec);
-
-        let partial_hash = query_stage.children()[0].clone();
-
+        let unresolved_shuffle = final_hash.children()[0].clone();
+        let unresolved_shuffle = downcast_exec!(unresolved_shuffle, UnresolvedShuffleExec);
+        assert_eq!(unresolved_shuffle.query_stage_ids, vec![1]);
+
+        let partial_hash = stages[0].children()[0].clone();
         let partial_hash_serde = roundtrip_operator(partial_hash.clone())?;
 
         let partial_hash = downcast_exec!(partial_hash, HashAggregateExec);
